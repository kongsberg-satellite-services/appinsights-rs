--- conflicted
+++ resolved
@@ -14,11 +14,7 @@
 /// An implementation of [TelemetryChannel](trait.TelemetryChannel.html) is responsible for queueing
 /// and periodically submitting telemetry events.
 #[async_trait]
-<<<<<<< HEAD
-pub trait TelemetryChannel: Send {
-=======
 pub trait TelemetryChannel: Send + Sync {
->>>>>>> 99de7af8
     /// Queues a single telemetry item.
     fn send(&self, envelop: Envelope);
 
