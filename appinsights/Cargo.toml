[package]
name = "appinsights"
version = "0.2.3"
authors = ["dmolokanov <dmolokanov@users.noreply.github.com>"]
edition = "2018"
description = "Application Insights SDK for Rust"
license = "MIT"
documentation = "https://docs.rs/appinsights"
repository = "https://github.com/dmolokanov/appinsights-rs"
readme = "../README.md"
keywords = ["logging", "tracing", "metrics", "APM"]
categories = [
    "development-tools::debugging",
    "development-tools::profiling"
]

[package.metadata.docs.rs]
all-features = true
rustdoc-args = ["--cfg", "docsrs"]

[lib]
doctest = false

[features]
default = ["reqwest/default-tls"]
rustls = ["reqwest/rustls-tls"]
blocking = []

[dependencies]
serde = { version = "1.0", features = ["derive"], default-features = false }
serde_json = "1.0"
chrono = { version = "0.4", features = ["clock"], default-features = false }
http = "0.2"
<<<<<<< HEAD
uuid = { version = "1.1", features = ["v4"], default-features = false }
=======
uuid = { version = "1.2", features = ["v4"], default-features = false }
>>>>>>> 99de7af8
reqwest = { version = "0.11", features = ["json"], default-features = false }
log = "0.4"
sm = "0.9"
tokio = { version = "1", features = ["rt", "macros"], default-features = false }
paste = "1.0"
hostname = "0.3"
futures-util = { version = "0.3", default-features = false }
futures-channel = "0.3"
crossbeam-queue = "0.3"
async-trait = "0.1.51"

[dev-dependencies]
test-case = "2.2"
env_logger = "0.9"
lazy_static = "1.4"
matches = "0.1"
hyper = { version = "0.14", features = ["server"], default-features = false }
tokio = { version = "1.21", features = ["macros", "rt-multi-thread"], default-features = false }
parking_lot = "0.12"

[[example]]
name = "blocking"
required-features = ["blocking"]<|MERGE_RESOLUTION|>--- conflicted
+++ resolved
@@ -31,11 +31,7 @@
 serde_json = "1.0"
 chrono = { version = "0.4", features = ["clock"], default-features = false }
 http = "0.2"
-<<<<<<< HEAD
-uuid = { version = "1.1", features = ["v4"], default-features = false }
-=======
 uuid = { version = "1.2", features = ["v4"], default-features = false }
->>>>>>> 99de7af8
 reqwest = { version = "0.11", features = ["json"], default-features = false }
 log = "0.4"
 sm = "0.9"
